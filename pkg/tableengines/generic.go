package tableengines

import (
	"bytes"
	"context"
	"fmt"
	"strconv"
	"sync"
	"time"

	"go.uber.org/zap"

	"github.com/mkabilov/pg2ch/pkg/config"
	"github.com/mkabilov/pg2ch/pkg/message"
	"github.com/mkabilov/pg2ch/pkg/utils"
	"github.com/mkabilov/pg2ch/pkg/utils/chutils"
	"github.com/mkabilov/pg2ch/pkg/utils/chutils/bulkupload"
	"github.com/mkabilov/pg2ch/pkg/utils/chutils/chload"
	"github.com/mkabilov/pg2ch/pkg/utils/dbtypes"
	"github.com/mkabilov/pg2ch/pkg/utils/kvstorage"
)

// Generic table is a "parent" struct for all the table engines
const (
	flushBufferAttemptInterval = 5 * time.Second
	maxFlushBufferAttempts     = 1000

	columnDelimiter = '\t'
)

var (
	zeroStr     = []byte("0")
	oneStr      = []byte("1")
	minusOneStr = []byte("-1")
)

type chTuple struct {
	row   message.Row
	extra [][]byte
}

type genericTable struct {
	*sync.Mutex // We set lock on begin and unset it on commit

	ctx          context.Context
	bufferMaxLSN dbtypes.LSN // max lsn in the buffer
	chLoader     chload.CHLoader

	cfg           *config.Table
	chUsedColumns []string
	pgUsedColumns []string
	columnMapping map[string]config.ChColumn // [pg column name]ch column description
	tupleColumns  []message.Column           // Columns description taken from RELATION rep message

	lastCommittedLSN   dbtypes.LSN // last committed finalLSN
	memFlushMutex      *sync.Mutex // memory flush can be triggered from the inactivity merge goroutine as well
	memBufferPgDMLsCnt int         // number of pg DML commands in the current buffer,
	// i.e. 1 update pg dml command => 2 ch inserts: with -1 sign, and +1 sign

	inSync            bool          // protected via table mutex
	syncedRows        uint64        // number of processed rows during the sync
	liveTuples        uint64        // number of live tuples taken from pg_statistics table, i.e. approx num of rows
	syncBuf           *bytes.Buffer // buffer for various things during the sync
	syncLastBatchTime time.Time     //to calculate rate
	auxTblRowID       uint64        // row_id stored in the aux table
	pgTableName       []byte        // table name for the table_name_column_name column

	bulkUploader    bulkupload.BulkUploader // used only during the sync
	syncSnapshotLSN dbtypes.LSN             // LSN of the initial copy snapshot, protected via table mutex
	persStorage     kvstorage.KVStorage     // persistent storage for the processed lsn positions
	logger          *zap.SugaredLogger

	txFinalLSN dbtypes.LSN // finalLSN of the currently processing transaction

	//used only during the sync
	syncPgColumns map[int]*config.PgColumn       // pg columns as they go in the 'select *' statement
	syncColProps  map[int]*config.ColumnProperty // column properties as they go in the 'select *' statement
}

//noinspection GoExportedFuncWithUnexportedType
func NewGenericTable(ctx context.Context, logger *zap.SugaredLogger, persStorage kvstorage.KVStorage,
	loader chload.CHLoader, tblCfg *config.Table) genericTable {
	t := genericTable{
		Mutex:         &sync.Mutex{},
		memFlushMutex: &sync.Mutex{},
		syncBuf:       &bytes.Buffer{},
		ctx:           ctx,
		chLoader:      loader,
		cfg:           tblCfg,
		columnMapping: make(map[string]config.ChColumn),
		chUsedColumns: make([]string, 0),
		pgUsedColumns: make([]string, 0),
		tupleColumns:  tblCfg.TupleColumns,
		persStorage:   persStorage,
		logger:        logger.With("table", tblCfg.PgTableName.String()),
		pgTableName:   []byte(tblCfg.PgTableName.NamespacedName()),
		syncPgColumns: make(map[int]*config.PgColumn),
		syncColProps:  make(map[int]*config.ColumnProperty),
	}

	pgUsedColID := 0
	for _, pgCol := range t.tupleColumns {
		chCol, ok := tblCfg.ColumnMapping[pgCol.Name]
		if !ok {
			continue
		}

		t.columnMapping[pgCol.Name] = chCol
		t.pgUsedColumns = append(t.pgUsedColumns, pgCol.Name)
		t.syncPgColumns[pgUsedColID] = t.cfg.PgColumns[pgCol.Name]
		t.syncColProps[pgUsedColID] = t.cfg.ColumnProperties[pgCol.Name]
		pgUsedColID++

		if tblCfg.PgColumns[pgCol.Name].IsIstore() {
			if columnCfg, ok := tblCfg.ColumnProperties[pgCol.Name]; ok {
				t.chUsedColumns = append(t.chUsedColumns, fmt.Sprintf("%s_%s", chCol.Name, columnCfg.IstoreKeysSuffix))
				t.chUsedColumns = append(t.chUsedColumns, fmt.Sprintf("%s_%s", chCol.Name, columnCfg.IstoreValuesSuffix))
			}
		} else {
			t.chUsedColumns = append(t.chUsedColumns, chCol.Name)
		}
	}

	t.chUsedColumns = append(t.chUsedColumns, tblCfg.LsnColumnName)
	t.chUsedColumns = append(t.chUsedColumns, tblCfg.TableNameColumnName)

	return t
}

func (t *genericTable) truncateTable(tableName config.ChTableName) error {
	t.logger.Infof("truncating %q table", tableName)

	return t.chLoader.Exec(fmt.Sprintf("truncate table %s.%s", tableName.DatabaseName, tableName.TableName))
}

func (t *genericTable) createAuxTable(tableName config.ChTableName,
	like config.ChTableName) error {

	t.logger.Infof("creating %q table like %q", tableName, like)

	err := t.chLoader.Exec(fmt.Sprintf(`CREATE TABLE IF NOT EXISTS %[3]s ENGINE=MergeTree()
		ORDER BY %[1]s PARTITION BY %[2]s as
			SELECT *, toUInt64(0) as row_id FROM %[4]s LIMIT 0;`,
		t.cfg.RowIDColumnName, t.cfg.TableNameColumnName,
		tableName.String(), like.String()))
	if err != nil {
		return err
	}

	return nil
}

func (t *genericTable) dropTablePartition(tableName config.ChTableName, partitionName string) error {
	t.logger.Infof("dropping %q partiton of the %q table", partitionName, tableName)

	return t.chLoader.Exec(fmt.Sprintf("alter table %s drop partition '%s'",
		tableName.String(), partitionName))
}

func (t *genericTable) advanceProcessedLSN() error {
	if t.bufferMaxLSN >= t.lastCommittedLSN {
		return t.saveLSN(t.lastCommittedLSN)
	}

	return nil
}

func (t *genericTable) writeRow(tuples ...chTuple) error {
	if len(tuples) == 0 {
		return nil
	}

	for _, tuple := range tuples {
		if t.inSync {
			// writing to the aux table
			if err := t.writeRowToBuffer(
				t.chLoader, // we use the same buffer as during the normal operation
				tuple.row,
				t.txFinalLSN,
				t.pgTableName,
				append(tuple.extra, []byte(strconv.FormatUint(t.auxTblRowID, 10)))...); err != nil {
				return err
			}
		} else {
			if err := t.writeRowToBuffer(t.chLoader, tuple.row, t.txFinalLSN, t.pgTableName, tuple.extra...); err != nil {
				return err
			}
		}
	}

	if err := t.chLoader.WriteByte('\n'); err != nil {
		return err
	}

	if t.bufferMaxLSN.IsValid() {
		if t.txFinalLSN > t.bufferMaxLSN {
			t.bufferMaxLSN = t.txFinalLSN
		}
	} else {
		t.bufferMaxLSN = t.txFinalLSN
	}

	t.memBufferPgDMLsCnt++

	return nil
}

func (t *genericTable) flushBuffer() error {
	t.memFlushMutex.Lock()
	defer t.memFlushMutex.Unlock()

	return utils.Try(t.ctx, maxFlushBufferAttempts, flushBufferAttemptInterval, func() error {
		t.logger.Debugf("Flush buffer: started")
		if t.memBufferPgDMLsCnt == 0 {
			t.logger.Debugf("Flush buffer: mem buffer is empty")
			return nil
		}

		if t.inSync {
			t.logger.Debugf("Flush buffer: flushing to the aux table %s (cols: %v)", t.cfg.ChSyncAuxTable, t.syncAuxTableColumns())
			if err := t.chLoader.Flush(t.cfg.ChSyncAuxTable, t.syncAuxTableColumns()); err != nil {
				return fmt.Errorf("could not flush buffer for %q table: %v", t.cfg.ChSyncAuxTable, err)
			}
		} else {
			t.logger.Debugf("Flush buffer: flushing to the main table %s", t.cfg.ChMainTable)
			if err := t.chLoader.Flush(t.cfg.ChMainTable, t.chUsedColumns); err != nil {
				return fmt.Errorf("could not flush buffer for %q table: %v", t.cfg.ChMainTable, err)
			}

			if err := t.advanceProcessedLSN(); err != nil {
				return fmt.Errorf("could not advance processed lsn: %v", err)
			}
		}

		t.logger.Debugf("Flush buffer: finished")
		t.memBufferPgDMLsCnt = 0
		t.bufferMaxLSN = dbtypes.InvalidLSN

		return nil
	})
}

func (t *genericTable) saveLSN(lsn dbtypes.LSN) error {
	t.logger.Debugf("lsn %s saved", lsn)

	return t.persStorage.WriteLSN(t.cfg.PgTableName.KeyName(), lsn)
}

//Flush flushes data from buffer table to the main one
func (t *genericTable) Flush() error {
	t.logger.Debugf("Flush: trying to acquire table lock")
	t.Lock()
	t.logger.Debugf("Flush: table lock acquired")
	defer t.Unlock()

	return t.flushBuffer()
}

func (t *genericTable) writeRowToBuffer(buf utils.Writer, row message.Row, lsn dbtypes.LSN, tableName []byte, extras ...[]byte) error {
	for colId, col := range t.tupleColumns {
		if _, ok := t.columnMapping[col.Name]; !ok {
			continue
		}

		if colId > 0 {
			if err := buf.WriteByte(columnDelimiter); err != nil {
				return err
			}
		}

		if err := chutils.ConvertColumn(buf, t.cfg.PgColumns[col.Name], row[colId], t.cfg.ColumnProperties[col.Name]); err != nil {
			return err
		}
	}

	if err := buf.WriteByte(columnDelimiter); err != nil {
		return err
	}
	if _, err := buf.Write(lsn.Decimal()); err != nil {
		return err
	}

	if err := buf.WriteByte(columnDelimiter); err != nil {
		return err
	}
	if _, err := buf.Write(tableName); err != nil {
		return err
	}

	for _, extra := range extras {
		if err := buf.WriteByte(columnDelimiter); err != nil {
			return err
		}

		if _, err := buf.Write(extra); err != nil {
			return err
		}
	}

	return nil
}

<<<<<<< HEAD
func convert(val string, chType config.ChColumn, pgType config.PgColumn) (interface{}, error) {
	switch chType.BaseType {
	case utils.ChInt8:
		return strconv.ParseInt(val, 10, 8)
	case utils.ChInt16:
		return strconv.ParseInt(val, 10, 16)
	case utils.ChInt32:
		return strconv.ParseInt(val, 10, 32)
	case utils.ChInt64:
		return strconv.ParseInt(val, 10, 64)
	case utils.ChUInt8:
		if pgType.BaseType == utils.PgBoolean {
			if val == pgTrue {
				return 1, nil
			} else if val == pgFalse {
				return 0, nil
			}
		}

		return nil, fmt.Errorf("can't convert %v to %v", pgType.BaseType, chType.BaseType)
	case utils.ChUInt16:
		return strconv.ParseUint(val, 10, 16)
	case utils.ChUint32:
		if pgType.BaseType == utils.PgTimeWithoutTimeZone {
			t, err := time.Parse("15:04:05", val)
			if err != nil {
				return nil, err
			}

			return t.Hour()*3600 + t.Minute()*60 + t.Second(), nil
		}

		return strconv.ParseUint(val, 10, 32)
	case utils.ChUint64:
		return strconv.ParseUint(val, 10, 64)
	case utils.ChFloat32:
		return strconv.ParseFloat(val, 32)
	case utils.ChDecimal:
		return strconv.ParseFloat(val, 64)
	case utils.ChFloat64:
		return strconv.ParseFloat(val, 64)
	case utils.ChFixedString:
		fallthrough
	case utils.ChString:
		return val, nil
	case utils.ChDate:
		return time.Parse("2006-01-02", val[:10])
	case utils.ChDateTime:
		return time.Parse("2006-01-02 15:04:05", val[:19])
	case utils.ChUUID:
		return val, nil
	}

	return nil, fmt.Errorf("unknown type: %v", chType)
}

func (t *genericTable) convertTuples(row message.Row) []interface{} {
	var err error
	res := make([]interface{}, 0)

	for colId, col := range t.tupleColumns {
		var val interface{}
		if _, ok := t.columnMapping[col.Name]; !ok {
			continue
		}

		if row[colId].Kind != message.TupleNull {
			val, err = convert(string(row[colId].Value), t.columnMapping[col.Name], t.cfg.PgColumns[col.Name])
			if err != nil {
				panic(err)
			}
		}

		res = append(res, val)
	}
	if t.cfg.GenerationColumn != "" {
		res = append(res, uint32(*t.generationID))
	}

	return res
}

// gets row from the copy
func (t *genericTable) syncConvertStrings(fields []sql.NullString) ([]interface{}, error) {
	res := make([]interface{}, 0)
	for i, field := range fields {
		pgColName := t.pgUsedColumns[i]
		column := t.columnMapping[pgColName]

		if !field.Valid {
			if !column.IsNullable {
				return nil, fmt.Errorf("got null in %s field, which is not nullable on the ClickHouse side", pgColName)
			}
			res = append(res, nil)
			continue
		}

		val, err := convert(field.String, column, t.cfg.PgColumns[pgColName])
		if err != nil {
			return nil, fmt.Errorf("could not parse %q field with %s type: %v", pgColName, column.BaseType, err)
		}

		res = append(res, val)
	}

	return res, nil
}

=======
>>>>>>> 38075b3b
// Truncate truncates main and buffer(if used) tables
func (t *genericTable) Truncate() error {
	t.memBufferPgDMLsCnt = 0

	if err := t.truncateTable(t.cfg.ChMainTable); err != nil {
		return err
	}

	return nil
}

// Init performs initialization and deletes all the dirty data, if any
func (t *genericTable) Init(lastFinalLSN dbtypes.LSN) error {
	if lastFinalLSN.IsValid() {
		sql := fmt.Sprintf("alter table %s delete where lsn > %d and table_name = '%s'",
			t.cfg.ChMainTable.NamespacedName(), uint64(lastFinalLSN), t.cfg.PgTableName.NamespacedName())

		t.logger.Infow("deleting all the dirty data", "sql", sql)
		if err := t.chLoader.Exec(sql); err != nil {
			return fmt.Errorf("could not delete dirty tuples from %s table: %v", t.cfg.ChMainTable, err)
		}
	}

	return nil
}

func (t *genericTable) compareRows(a, b message.Row) (bool, bool) {
	equal := true
	keyColumnChanged := false
	for colId, col := range t.tupleColumns {
		if _, ok := t.columnMapping[col.Name]; !ok {
			continue
		}

		if a[colId].Kind != message.TupleNull {
			if !bytes.Equal(a[colId].Value, b[colId].Value) {
				equal = false
				if col.IsKey {
					keyColumnChanged = true
				}
			}
		} else if b[colId].Kind == message.TupleNull {
			equal = false
			if col.IsKey { // should never happen
				keyColumnChanged = true
			}
		} else if a[colId].Kind != b[colId].Kind {
			equal = false
			if col.IsKey {
				keyColumnChanged = true
			}
		}
	}

	return equal, keyColumnChanged
}

func (t *genericTable) Begin(finalLSN dbtypes.LSN) error {
	t.logger.Debugf("Begin: trying to acquire table lock")
	t.Lock()
	t.logger.Debugf("Begin: table lock acquired")
	t.txFinalLSN = finalLSN

	return nil
}

func (t *genericTable) Commit() error {
	t.lastCommittedLSN = t.txFinalLSN

	t.logger.Debugf("Commit: finished")

	t.Unlock()
	return nil
}

func (t *genericTable) String() string {
	return t.cfg.PgTableName.String()
}<|MERGE_RESOLUTION|>--- conflicted
+++ resolved
@@ -300,117 +300,6 @@
 	return nil
 }
 
-<<<<<<< HEAD
-func convert(val string, chType config.ChColumn, pgType config.PgColumn) (interface{}, error) {
-	switch chType.BaseType {
-	case utils.ChInt8:
-		return strconv.ParseInt(val, 10, 8)
-	case utils.ChInt16:
-		return strconv.ParseInt(val, 10, 16)
-	case utils.ChInt32:
-		return strconv.ParseInt(val, 10, 32)
-	case utils.ChInt64:
-		return strconv.ParseInt(val, 10, 64)
-	case utils.ChUInt8:
-		if pgType.BaseType == utils.PgBoolean {
-			if val == pgTrue {
-				return 1, nil
-			} else if val == pgFalse {
-				return 0, nil
-			}
-		}
-
-		return nil, fmt.Errorf("can't convert %v to %v", pgType.BaseType, chType.BaseType)
-	case utils.ChUInt16:
-		return strconv.ParseUint(val, 10, 16)
-	case utils.ChUint32:
-		if pgType.BaseType == utils.PgTimeWithoutTimeZone {
-			t, err := time.Parse("15:04:05", val)
-			if err != nil {
-				return nil, err
-			}
-
-			return t.Hour()*3600 + t.Minute()*60 + t.Second(), nil
-		}
-
-		return strconv.ParseUint(val, 10, 32)
-	case utils.ChUint64:
-		return strconv.ParseUint(val, 10, 64)
-	case utils.ChFloat32:
-		return strconv.ParseFloat(val, 32)
-	case utils.ChDecimal:
-		return strconv.ParseFloat(val, 64)
-	case utils.ChFloat64:
-		return strconv.ParseFloat(val, 64)
-	case utils.ChFixedString:
-		fallthrough
-	case utils.ChString:
-		return val, nil
-	case utils.ChDate:
-		return time.Parse("2006-01-02", val[:10])
-	case utils.ChDateTime:
-		return time.Parse("2006-01-02 15:04:05", val[:19])
-	case utils.ChUUID:
-		return val, nil
-	}
-
-	return nil, fmt.Errorf("unknown type: %v", chType)
-}
-
-func (t *genericTable) convertTuples(row message.Row) []interface{} {
-	var err error
-	res := make([]interface{}, 0)
-
-	for colId, col := range t.tupleColumns {
-		var val interface{}
-		if _, ok := t.columnMapping[col.Name]; !ok {
-			continue
-		}
-
-		if row[colId].Kind != message.TupleNull {
-			val, err = convert(string(row[colId].Value), t.columnMapping[col.Name], t.cfg.PgColumns[col.Name])
-			if err != nil {
-				panic(err)
-			}
-		}
-
-		res = append(res, val)
-	}
-	if t.cfg.GenerationColumn != "" {
-		res = append(res, uint32(*t.generationID))
-	}
-
-	return res
-}
-
-// gets row from the copy
-func (t *genericTable) syncConvertStrings(fields []sql.NullString) ([]interface{}, error) {
-	res := make([]interface{}, 0)
-	for i, field := range fields {
-		pgColName := t.pgUsedColumns[i]
-		column := t.columnMapping[pgColName]
-
-		if !field.Valid {
-			if !column.IsNullable {
-				return nil, fmt.Errorf("got null in %s field, which is not nullable on the ClickHouse side", pgColName)
-			}
-			res = append(res, nil)
-			continue
-		}
-
-		val, err := convert(field.String, column, t.cfg.PgColumns[pgColName])
-		if err != nil {
-			return nil, fmt.Errorf("could not parse %q field with %s type: %v", pgColName, column.BaseType, err)
-		}
-
-		res = append(res, val)
-	}
-
-	return res, nil
-}
-
-=======
->>>>>>> 38075b3b
 // Truncate truncates main and buffer(if used) tables
 func (t *genericTable) Truncate() error {
 	t.memBufferPgDMLsCnt = 0
